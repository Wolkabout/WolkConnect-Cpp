--- conflicted
+++ resolved
@@ -51,17 +51,15 @@
     binaryTopic << BINARY_TOPIC_ROOT << m_device.getDeviceKey();
     m_subscriptionList.emplace_back(binaryTopic.str());
 
-<<<<<<< HEAD
     // pong handling
     std::stringstream pongTopic("");
     pongTopic << PONG_TOPIC_ROOT << m_device.getDeviceKey();
     m_subscriptionList.emplace_back(pongTopic.str());
-=======
+
     // configuration
     std::stringstream configurationCommandsTopic("");
     configurationCommandsTopic << CONFIGURATION_COMMAND_TOPIC_ROOT << m_device.getDeviceKey();
     m_subscriptionList.emplace_back(configurationCommandsTopic.str());
->>>>>>> f122d602
 }
 
 void InboundMessageHandler::messageReceived(const std::string& topic, const std::string& message)
