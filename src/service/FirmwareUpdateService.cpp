/*
 * Copyright 2018 WolkAbout Technology s.r.o.
 *
 * Licensed under the Apache License, Version 2.0 (the "License");
 * you may not use this file except in compliance with the License.
 * You may obtain a copy of the License at
 *
 *      http://www.apache.org/licenses/LICENSE-2.0
 *
 * Unless required by applicable law or agreed to in writing, software
 * distributed under the License is distributed on an "AS IS" BASIS,
 * WITHOUT WARRANTIES OR CONDITIONS OF ANY KIND, either express or implied.
 * See the License for the specific language governing permissions and
 * limitations under the License.
 */

#include "service/FirmwareUpdateService.h"
#include "FirmwareInstaller.h"
#include "FirmwareVersionProvider.h"
#include "connectivity/ConnectivityService.h"
#include "model/FirmwareUpdateAbort.h"
#include "model/FirmwareUpdateInstall.h"
#include "model/FirmwareUpdateResponse.h"
#include "model/FirmwareUpdateStatus.h"
#include "model/FirmwareVersion.h"
#include "model/Message.h"
#include "protocol/json/JsonDFUProtocol.h"
#include "utilities/FileSystemUtils.h"
#include "utilities/Logger.h"
#include "utilities/StringUtils.h"

namespace wolkabout
{
FirmwareUpdateService::FirmwareUpdateService(std::string deviceKey, JsonDFUProtocol& protocol,
                                             FileRepository& fileRepository,
                                             std::shared_ptr<FirmwareInstaller> firmwareInstaller,
                                             std::shared_ptr<FirmwareVersionProvider> firmwareVersionProvider,
                                             ConnectivityService& connectivityService)
: m_deviceKey{std::move(deviceKey)}
, m_protocol{protocol}
, m_fileRepository{fileRepository}
, m_firmwareInstaller{firmwareInstaller}
, m_firmwareVersionProvider{firmwareVersionProvider}
, m_connectivityService{connectivityService}
{
}

void FirmwareUpdateService::messageReceived(std::shared_ptr<Message> message)
{
    auto installCommand = m_protocol.makeFirmwareUpdateInstall(*message);
    if (installCommand)
    {
        auto installDto = *installCommand;
        addToCommandBuffer([=] { handleFirmwareUpdateCommand(installDto); });

        return;
    }

    auto abortCommand = m_protocol.makeFirmwareUpdateAbort(*message);
    if (abortCommand)
    {
        auto abortDto = *abortCommand;
        addToCommandBuffer([=] { handleFirmwareUpdateCommand(abortDto); });

        return;
    }

    LOG(WARN) << "Unable to parse message; channel: " << message->getChannel()
              << ", content: " << message->getContent();
}

const Protocol& FirmwareUpdateService::getProtocol()
{
    return m_protocol;
}

void FirmwareUpdateService::reportFirmwareUpdateResult()
{
    if (!FileSystemUtils::isFilePresent(FIRMWARE_VERSION_FILE))
    {
        return;
    }

    std::string storedFirmwareVersion;
    FileSystemUtils::readFileContent(FIRMWARE_VERSION_FILE, storedFirmwareVersion);

    StringUtils::removeTrailingWhitespace(storedFirmwareVersion);

    const std::string currentFirmwareVersion = m_firmwareVersionProvider->getFirmwareVersion();

    if (currentFirmwareVersion.empty())
    {
        LOG(WARN) << "Failed to get device's firmware version";
        return;
    }

    if (currentFirmwareVersion != storedFirmwareVersion)
    {
        sendStatus(FirmwareUpdateStatus{{m_deviceKey}, FirmwareUpdateStatus::Status::COMPLETED});
    }
    else
    {
        sendStatus(FirmwareUpdateStatus{{m_deviceKey}, FirmwareUpdateStatus::Error::INSTALLATION_FAILED});
    }

    FileSystemUtils::deleteFile(FIRMWARE_VERSION_FILE);
}

void FirmwareUpdateService::publishFirmwareVersion()
{
    addToCommandBuffer([=] {
        const std::string firmwareVersion = m_firmwareVersionProvider->getFirmwareVersion();

        if (firmwareVersion.empty())
        {
            LOG(WARN) << "Failed to get device's firmware version";
            return;
        }

<<<<<<< HEAD
        const std::shared_ptr<Message> message =
          m_protocol.makeMessage(m_deviceKey, FirmwareVersion{m_deviceKey, firmwareVersion});
=======
        const auto size = firmwareUpdateCommand.getSize();
        if (!size || size.value() > m_service.m_maximumFirmwareSize || static_cast<uint_fast64_t>(size.value()) == 0)
        {
            m_service.sendResponse(FirmwareUpdateResponse{FirmwareUpdateResponse::Status::ERROR,
                                                          FirmwareUpdateResponse::ErrorCode::UNSPECIFIED_ERROR});
            return;
        }
>>>>>>> 897331b4

        if (!message)
        {
            LOG(WARN) << "Failed to create firmware version message";
            return;
        }

        if (!m_connectivityService.publish(message))
        {
            LOG(WARN) << "Failed to publish firmware version message";
            return;
        }
    });
}

void FirmwareUpdateService::handleFirmwareUpdateCommand(const FirmwareUpdateInstall& command)
{
    if (command.getDeviceKeys().size() != 1 || command.getDeviceKeys().at(0).empty())
    {
        LOG(WARN) << "Unable to extract device key from firmware install command";
        return;
    }

    auto deviceKey = command.getDeviceKeys().at(0);

    if (deviceKey != m_deviceKey)
    {
        LOG(WARN) << "Firmware update command contains unknown device key: " << deviceKey;
        return;
    }

    auto firmwareFile = command.getFileName();

    if (firmwareFile.empty())
    {
        LOG(WARN) << "Missing file path in firmware install command";

        sendStatus(FirmwareUpdateStatus{{m_deviceKey}, FirmwareUpdateStatus::Error::FILE_SYSTEM_ERROR});
        return;
    }

    if (!FileSystemUtils::isFilePresent(firmwareFile))
    {
        LOG(WARN) << "Missing firmware file: " << firmwareFile;

        sendStatus(FirmwareUpdateStatus{{m_deviceKey}, FirmwareUpdateStatus::Error::FILE_SYSTEM_ERROR});
        return;
    }

    install(firmwareFile);
}

void FirmwareUpdateService::handleFirmwareUpdateCommand(const FirmwareUpdateAbort& command)
{
    if (command.getDeviceKeys().size() != 1 || command.getDeviceKeys().at(0).empty())
    {
        LOG(WARN) << "Unable to extract device key from firmware abort command";
        return;
    }

    auto deviceKey = command.getDeviceKeys().at(0);

    if (deviceKey != m_deviceKey)
    {
        LOG(WARN) << "Firmware update command contains unknown device key: " << deviceKey;
        return;
    }

    abort();
}

void FirmwareUpdateService::install(const std::string& firmwareFile)
{
    LOG(INFO) << "Handling device firmware install";

    if (!m_firmwareInstaller)
    {
        LOG(ERROR) << "Firmware installer not set for device";
        sendStatus(FirmwareUpdateStatus{{m_deviceKey}, FirmwareUpdateStatus::Error::UNSPECIFIED_ERROR});
        return;
    }

    if (!m_firmwareVersionProvider)
    {
        LOG(ERROR) << "Firmware version provider not set for device";
        sendStatus(FirmwareUpdateStatus{{m_deviceKey}, FirmwareUpdateStatus::Error::UNSPECIFIED_ERROR});
        return;
    }

    const std::string firmwareVersion = m_firmwareVersionProvider->getFirmwareVersion();

    if (firmwareVersion.empty())
    {
        LOG(WARN) << "Failed to get device's firmware version";
        return;
    }

    if (!FileSystemUtils::createFileWithContent(FIRMWARE_VERSION_FILE, firmwareVersion))
    {
        LOG(ERROR) << "Failed to create firmware version file";
        sendStatus(FirmwareUpdateStatus{{m_deviceKey}, FirmwareUpdateStatus::Error::FILE_NOT_PRESENT});
        return;
    }

    auto fileInfo = m_fileRepository.getFileInfo(firmwareFile);
    if (!fileInfo)
    {
        LOG(ERROR) << "Missing file info: " << firmwareFile;
        sendStatus(FirmwareUpdateStatus{{m_deviceKey}, FirmwareUpdateStatus::Error::FILE_SYSTEM_ERROR});
        return;
    }

    sendStatus(FirmwareUpdateStatus{{m_deviceKey}, FirmwareUpdateStatus::Status::INSTALLATION});

    m_firmwareInstaller->install(fileInfo->path, [=]() { installSucceeded(); }, [=]() { installFailed(); });
}

void FirmwareUpdateService::installSucceeded()
{
    sendStatus(FirmwareUpdateStatus{{m_deviceKey}, FirmwareUpdateStatus::Status::COMPLETED});
    publishFirmwareVersion();
}

void FirmwareUpdateService::installFailed()
{
    sendStatus(FirmwareUpdateStatus{{m_deviceKey}, FirmwareUpdateStatus::Error::INSTALLATION_FAILED});
}

void FirmwareUpdateService::abort()
{
    LOG(INFO) << "Abort device firmware installation";
    if (m_firmwareInstaller->abort())
    {
        LOG(INFO) << "Device firmware installation aborted";
        sendStatus(FirmwareUpdateStatus{{m_deviceKey}, FirmwareUpdateStatus::Status::ABORTED});
    }
    else
    {
        LOG(INFO) << "Device firmware installation cannot be aborted";
    }
}

void FirmwareUpdateService::sendStatus(const FirmwareUpdateStatus& response)
{
    auto& deviceKey = response.getDeviceKeys().at(0);
    std::shared_ptr<Message> message = m_protocol.makeMessage(deviceKey, response);

    if (!message)
    {
        LOG(WARN) << "Failed to create firmware update response";
        return;
    }

    if (!m_connectivityService.publish(message))
    {
        LOG(WARN) << "Firmware update response not published for device: " << deviceKey;
    }
}

void FirmwareUpdateService::addToCommandBuffer(std::function<void()> command)
{
    m_commandBuffer.pushCommand(std::make_shared<std::function<void()>>(command));
}
}    // namespace wolkabout<|MERGE_RESOLUTION|>--- conflicted
+++ resolved
@@ -116,19 +116,9 @@
             LOG(WARN) << "Failed to get device's firmware version";
             return;
         }
-
-<<<<<<< HEAD
+      
         const std::shared_ptr<Message> message =
           m_protocol.makeMessage(m_deviceKey, FirmwareVersion{m_deviceKey, firmwareVersion});
-=======
-        const auto size = firmwareUpdateCommand.getSize();
-        if (!size || size.value() > m_service.m_maximumFirmwareSize || static_cast<uint_fast64_t>(size.value()) == 0)
-        {
-            m_service.sendResponse(FirmwareUpdateResponse{FirmwareUpdateResponse::Status::ERROR,
-                                                          FirmwareUpdateResponse::ErrorCode::UNSPECIFIED_ERROR});
-            return;
-        }
->>>>>>> 897331b4
 
         if (!message)
         {
