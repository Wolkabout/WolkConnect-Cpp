/*
 * Copyright 2018 WolkAbout Technology s.r.o.
 *
 * Licensed under the Apache License, Version 2.0 (the "License");
 * you may not use this file except in compliance with the License.
 * You may obtain a copy of the License at
 *
 *      http://www.apache.org/licenses/LICENSE-2.0
 *
 * Unless required by applicable law or agreed to in writing, software
 * distributed under the License is distributed on an "AS IS" BASIS,
 * WITHOUT WARRANTIES OR CONDITIONS OF ANY KIND, either express or implied.
 * See the License for the specific language governing permissions and
 * limitations under the License.
 */

#include "Wolk.h"
#include "ActuationHandler.h"
#include "ActuatorStatusProvider.h"
#include "WolkBuilder.h"
#include "connectivity/ConnectivityService.h"
#include "model/ActuatorStatus.h"
#include "model/Alarm.h"
#include "model/ConfigurationItem.h"
#include "model/ConfigurationSetCommand.h"
#include "model/Device.h"
#include "model/Message.h"
#include "model/SensorReading.h"
#include "service/DataService.h"
#include "service/FirmwareUpdateService.h"
#include "service/KeepAliveService.h"
#include "utilities/Logger.h"

#include <initializer_list>
#include <memory>
#include <sstream>
#include <string>
#include <thread>
#include <utility>

namespace wolkabout
{
const constexpr std::chrono::seconds Wolk::KEEP_ALIVE_INTERVAL;

WolkBuilder Wolk::newBuilder(Device device)
{
    return WolkBuilder(device);
}

void Wolk::addSensorReading(const std::string& reference, std::string value, unsigned long long rtc)
{
    if (rtc == 0)
    {
        rtc = Wolk::currentRtc();
    }

    addToCommandBuffer([=]() -> void { m_dataService->addSensorReading(reference, value, rtc); });
}

void Wolk::addSensorReading(const std::string& reference, const std::vector<std::string> values,
                            unsigned long long int rtc)
{
    if (values.empty())
    {
        return;
    }

    if (rtc == 0)
    {
        rtc = Wolk::currentRtc();
    }

    addToCommandBuffer([=]() -> void { m_dataService->addSensorReading(reference, values, rtc); });
}

void Wolk::addAlarm(const std::string& reference, bool active, unsigned long long rtc)
{
    if (rtc == 0)
    {
        rtc = Wolk::currentRtc();
    }

    addToCommandBuffer([=]() -> void { m_dataService->addAlarm(reference, active, rtc); });
}

void Wolk::publishActuatorStatus(const std::string& reference)
{
    addToCommandBuffer([=]() -> void {
        const ActuatorStatus actuatorStatus = [&]() -> ActuatorStatus {
            if (auto provider = m_actuatorStatusProvider.lock())
            {
                return provider->getActuatorStatus(reference);
            }
            else if (m_actuatorStatusProviderLambda)
            {
                return m_actuatorStatusProviderLambda(reference);
            }

            return ActuatorStatus();
        }();

        m_dataService->addActuatorStatus(reference, actuatorStatus.getValue(), actuatorStatus.getState());
        flushActuatorStatuses();
    });
}

void Wolk::publishConfiguration()
{
    addToCommandBuffer([=]() -> void {
        const auto configuration = [=]() -> std::vector<ConfigurationItem> {
            if (auto provider = m_configurationProvider.lock())
            {
                return provider->getConfiguration();
            }
            else if (m_configurationProviderLambda)
            {
                return m_configurationProviderLambda();
            }

            return std::vector<ConfigurationItem>();
        }();

        m_dataService->addConfiguration(configuration);
        flushConfiguration();
    });
}

long long Wolk::getLastTimestamp()
{
    if (m_keepAliveService)
    {
        return m_keepAliveService->getLastTimestamp();
    }
    return 0;
}

void Wolk::connect()
{
    addToCommandBuffer([=]() -> void {
        if (!m_connectivityService->connect())
        {
            std::this_thread::sleep_for(std::chrono::milliseconds(1000));
            connect();
            return;
        }

        notifyConnected();

<<<<<<< HEAD
        publishFirmwareVersion();
        if (m_firmwareUpdateService)
        {
            m_firmwareUpdateService->reportFirmwareUpdateResult();
        }
=======
        publishFirmwareStatus();
>>>>>>> 897331b4

        for (const std::string& actuatorReference : m_device.getActuatorReferences())
        {
            publishActuatorStatus(actuatorReference);
        }

        publishConfiguration();

        publish();
    });
}

void Wolk::disconnect()
{
    addToCommandBuffer([=]() -> void {
        m_connectivityService->disconnect();
        notifyDisonnected();
    });
}

void Wolk::publish()
{
    addToCommandBuffer([=]() -> void {
        flushActuatorStatuses();
        flushAlarms();
        flushSensorReadings();
        flushConfiguration();
    });
}

Wolk::Wolk(Device device)
: m_device(device)
, m_actuationHandlerLambda(nullptr)
, m_actuatorStatusProviderLambda(nullptr)
, m_configurationHandlerLambda(nullptr)
, m_configurationProviderLambda(nullptr)
, m_fileRepository(nullptr)
{
    m_commandBuffer = std::unique_ptr<CommandBuffer>(new CommandBuffer());
}

void Wolk::addToCommandBuffer(std::function<void()> command)
{
    m_commandBuffer->pushCommand(std::make_shared<std::function<void()>>(command));
}

unsigned long long Wolk::currentRtc()
{
    auto duration = std::chrono::high_resolution_clock::now().time_since_epoch();
    return static_cast<unsigned long long>(std::chrono::duration_cast<std::chrono::milliseconds>(duration).count());
}

void Wolk::flushActuatorStatuses()
{
    m_dataService->publishActuatorStatuses();
}

void Wolk::flushAlarms()
{
    m_dataService->publishAlarms();
}

void Wolk::flushSensorReadings()
{
    m_dataService->publishSensorReadings();
}

void Wolk::flushConfiguration()
{
    m_dataService->publishConfiguration();
}

void Wolk::handleActuatorSetCommand(const std::string& reference, const std::string& value)
{
    addToCommandBuffer([=] {
        if (auto provider = m_actuationHandler.lock())
        {
            provider->handleActuation(reference, value);
        }
        else if (m_actuationHandlerLambda)
        {
            m_actuationHandlerLambda(reference, value);
        }
    });

    publishActuatorStatus(reference);
}

void Wolk::handleActuatorGetCommand(const std::string& reference)
{
    publishActuatorStatus(reference);
}

void Wolk::handleConfigurationSetCommand(const ConfigurationSetCommand& command)
{
    addToCommandBuffer([=]() -> void {
        if (auto handler = m_configurationHandler.lock())
        {
            handler->handleConfiguration(command.getValues());
        }
        else if (m_configurationHandlerLambda)
        {
            m_configurationHandlerLambda(command.getValues());
        }
    });

    publishConfiguration();
}

void Wolk::handleConfigurationGetCommand()
{
    publishConfiguration();
}

void Wolk::publishFirmwareStatus()
{
    if (m_firmwareUpdateService)
    {
        m_firmwareUpdateService->reportFirmwareUpdateResult();
        m_firmwareUpdateService->publishFirmwareVersion();
    }
}

void Wolk::notifyConnected()
{
    if (m_keepAliveService)
    {
        m_keepAliveService->connected();
    }
}

void Wolk::notifyDisonnected()
{
    if (m_keepAliveService)
    {
        m_keepAliveService->disconnected();
    }
}

Wolk::ConnectivityFacade::ConnectivityFacade(InboundMessageHandler& handler,
                                             std::function<void()> connectionLostHandler)
: m_messageHandler{handler}, m_connectionLostHandler{connectionLostHandler}
{
}

void Wolk::ConnectivityFacade::messageReceived(const std::string& channel, const std::string& message)
{
    m_messageHandler.messageReceived(channel, message);
}

void Wolk::ConnectivityFacade::connectionLost()
{
    m_connectionLostHandler();
}

std::vector<std::string> Wolk::ConnectivityFacade::getChannels() const
{
    return m_messageHandler.getChannels();
}
}    // namespace wolkabout<|MERGE_RESOLUTION|>--- conflicted
+++ resolved
@@ -146,15 +146,7 @@
 
         notifyConnected();
 
-<<<<<<< HEAD
-        publishFirmwareVersion();
-        if (m_firmwareUpdateService)
-        {
-            m_firmwareUpdateService->reportFirmwareUpdateResult();
-        }
-=======
         publishFirmwareStatus();
->>>>>>> 897331b4
 
         for (const std::string& actuatorReference : m_device.getActuatorReferences())
         {
