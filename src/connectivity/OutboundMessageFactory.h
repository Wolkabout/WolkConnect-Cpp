/*
 * Copyright 2018 WolkAbout Technology s.r.o.
 *
 * Licensed under the Apache License, Version 2.0 (the "License");
 * you may not use this file except in compliance with the License.
 * You may obtain a copy of the License at
 *
 *      http://www.apache.org/licenses/LICENSE-2.0
 *
 * Unless required by applicable law or agreed to in writing, software
 * distributed under the License is distributed on an "AS IS" BASIS,
 * WITHOUT WARRANTIES OR CONDITIONS OF ANY KIND, either express or implied.
 * See the License for the specific language governing permissions and
 * limitations under the License.
 */

#ifndef OUTBOUNDMESSAGEFACTORY_H
#define OUTBOUNDMESSAGEFACTORY_H

#include <map>
#include <memory>
#include <vector>

namespace wolkabout
{
class ActuatorStatus;
class Alarm;
class SensorReading;
class FirmwareUpdateResponse;
class FilePacketRequest;
class OutboundMessage;

class OutboundMessageFactory
{
public:
    virtual ~OutboundMessageFactory() = default;

    virtual std::shared_ptr<OutboundMessage> makeFromSensorReadings(
      std::vector<std::shared_ptr<SensorReading>> sensorReadings) = 0;

    virtual std::shared_ptr<OutboundMessage> makeFromAlarms(std::vector<std::shared_ptr<Alarm>> alarms) = 0;

    virtual std::shared_ptr<OutboundMessage> makeFromActuatorStatuses(
      std::vector<std::shared_ptr<ActuatorStatus>> actuatorStatuses) = 0;

    virtual std::shared_ptr<OutboundMessage> makeFromFirmwareUpdateResponse(
      const FirmwareUpdateResponse& firmwareUpdateResponse) = 0;

    virtual std::shared_ptr<OutboundMessage> makeFromFilePacketRequest(const FilePacketRequest& filePacketRequest) = 0;

    virtual std::shared_ptr<OutboundMessage> makeFromFirmwareVersion(const std::string& firmwareVerion) = 0;

<<<<<<< HEAD
    virtual std::shared_ptr<OutboundMessage> makePing() = 0;
=======
    virtual std::shared_ptr<OutboundMessage> makeFromConfiguration(
      const std::map<std::string, std::string>& configuration) = 0;
>>>>>>> f122d602
};
}    // namespace wolkabout

#endif<|MERGE_RESOLUTION|>--- conflicted
+++ resolved
@@ -50,12 +50,10 @@
 
     virtual std::shared_ptr<OutboundMessage> makeFromFirmwareVersion(const std::string& firmwareVerion) = 0;
 
-<<<<<<< HEAD
     virtual std::shared_ptr<OutboundMessage> makePing() = 0;
-=======
+
     virtual std::shared_ptr<OutboundMessage> makeFromConfiguration(
       const std::map<std::string, std::string>& configuration) = 0;
->>>>>>> f122d602
 };
 }    // namespace wolkabout
 
