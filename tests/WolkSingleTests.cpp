/**
 * Copyright 2021 Wolkabout s.r.o.
 *
 * Licensed under the Apache License, Version 2.0 (the "License");
 * you may not use this file except in compliance with the License.
 * You may obtain a copy of the License at
 *
 *      http://www.apache.org/licenses/LICENSE-2.0
 *
 * Unless required by applicable law or agreed to in writing, software
 * distributed under the License is distributed on an "AS IS" BASIS,
 * WITHOUT WARRANTIES OR CONDITIONS OF ANY KIND, either express or implied.
 * See the License for the specific language governing permissions and
 * limitations under the License.
 */

#include <any>
#include <sstream>

#define private public
#define protected public
#include "wolk/WolkBuilder.h"
#include "wolk/WolkSingle.h"
#undef private
#undef protected

#include "core/utilities/Logger.h"
#include "tests/mocks/ConnectivityServiceMock.h"
#include "tests/mocks/DataProtocolMock.h"
#include "tests/mocks/DataServiceMock.h"
#include "tests/mocks/ErrorProtocolMock.h"
#include "tests/mocks/ErrorServiceMock.h"
#include "tests/mocks/FileManagementProtocolMock.h"
#include "tests/mocks/FileManagementServiceMock.h"
#include "tests/mocks/FirmwareInstallerMock.h"
#include "tests/mocks/FirmwareParametersListenerMock.h"
#include "tests/mocks/FirmwareUpdateProtocolMock.h"
#include "tests/mocks/FirmwareUpdateServiceMock.h"
#include "tests/mocks/OutboundMessageHandlerMock.h"
#include "tests/mocks/OutboundRetryMessageHandlerMock.h"
#include "tests/mocks/PersistenceMock.h"
#include "tests/mocks/RegistrationProtocolMock.h"
#include "tests/mocks/RegistrationServiceMock.h"

#include <gtest/gtest.h>

using namespace wolkabout;
using namespace wolkabout::connect;
using namespace ::testing;

class WolkSingleTests : public ::testing::Test
{
public:
    static void SetUpTestCase() { Logger::init(LogLevel::TRACE, Logger::Type::CONSOLE); }

    void SetUp() override
    {
        service = std::unique_ptr<WolkSingle>{new WolkSingle{device}};
        service->m_connectivityService =
          std::unique_ptr<ConnectivityServiceMock>{new NiceMock<ConnectivityServiceMock>};
        service->m_outboundMessageHandler = new OutboundMessageHandlerMock();
        service->m_outboundRetryMessageHandler =
          std::make_shared<OutboundRetryMessageHandlerMock>(*service->m_outboundMessageHandler);
        service->m_dataService = std::unique_ptr<DataServiceMock>{new NiceMock<DataServiceMock>{
          dataProtocolMock, persistenceMock, *service->m_connectivityService, *service->m_outboundRetryMessageHandler,
          [](std::string, std::map<std::uint64_t, std::vector<Reading>>) {}, [](std::string, std::vector<Parameter>) {},
          [](std::string, std::vector<std::string>, std::vector<std::string>) {}}};
        service->m_errorService =
          std::unique_ptr<ErrorServiceMock>{new ErrorServiceMock{errorProtocolMock, std::chrono::seconds{10}}};
        service->m_registrationService = std::unique_ptr<RegistrationServiceMock>{
          new RegistrationServiceMock{registrationProtocolMock, *service->m_connectivityService}};
    }

    void TearDown() override { delete service->m_outboundMessageHandler; }

    ConnectivityServiceMock& GetConnectivityServiceReference() const
    {
        return dynamic_cast<ConnectivityServiceMock&>(*service->m_connectivityService);
    }
    DataServiceMock& GetDataServiceReference() const { return dynamic_cast<DataServiceMock&>(*service->m_dataService); }
    ErrorServiceMock& GetErrorServiceReference() const
    {
        return dynamic_cast<ErrorServiceMock&>(*service->m_errorService);
    }

    RegistrationServiceMock& GetRegistrationServiceReference() const
    {
        return dynamic_cast<RegistrationServiceMock&>(*service->m_registrationService);
    }

    void Notify() { conditionVariable.notify_one(); }

    void Await(std::chrono::milliseconds time = std::chrono::milliseconds{100})
    {
        std::unique_lock<std::mutex> lock{mutex};
        conditionVariable.wait_for(lock, time);
    }

    const Device device{"TestDevice", "TestPassword", OutboundDataMode::PUSH};

    std::mutex mutex;
    std::condition_variable conditionVariable;

    std::unique_ptr<WolkSingle> service;

    DataProtocolMock dataProtocolMock;

    PersistenceMock persistenceMock;

    ErrorProtocolMock errorProtocolMock;

    RegistrationProtocolMock registrationProtocolMock;

    FileManagementProtocolMock fileManagementProtocolMock;

    FirmwareUpdateProtocolMock firmwareUpdateProtocolMock;
};

TEST_F(WolkSingleTests, NewBuilder)
{
    ASSERT_NO_FATAL_FAILURE(WolkSingle::newBuilder(device).buildWolkSingle());
}

TEST_F(WolkSingleTests, GetType)
{
    EXPECT_EQ(service->getType(), WolkInterfaceType::SingleDevice);
}

TEST_F(WolkSingleTests, AddReadingStringValue)
{
    // Set up the DataService to be called
    std::atomic_bool called{false};
    EXPECT_CALL(GetDataServiceReference(), addReading(device.getKey(), _, A<const std::string&>(), _))
      .WillOnce([&](const std::string&, const std::string&, const std::string&, std::uint64_t) {
          called = true;
          Notify();
      });

    // Call the service
    ASSERT_NO_FATAL_FAILURE(service->addReading("T", "TestValue"));
    if (!called)
        Await();
    EXPECT_TRUE(called);
}

TEST_F(WolkSingleTests, AddReadingStringValues)
{
    // Set up the DataService to be called
    std::atomic_bool called{false};
    EXPECT_CALL(GetDataServiceReference(), addReading(device.getKey(), _, A<const std::vector<std::string>&>(), _))
      .WillOnce([&](const std::string&, const std::string&, const std::vector<std::string>&, std::uint64_t) {
          called = true;
          Notify();
      });

    // Call the service
    ASSERT_NO_FATAL_FAILURE(service->addReading("T", std::vector<std::string>{"TestValue"}));
    if (!called)
        Await();
    EXPECT_TRUE(called);
}

TEST_F(WolkSingleTests, AddReadingSingleReading)
{
    // Set up the DataService to be called
    std::atomic_bool called{false};
    EXPECT_CALL(GetDataServiceReference(), addReading(device.getKey(), A<const Reading&>()))
      .WillOnce([&](const std::string&, const Reading&) {
          called = true;
          Notify();
      });

    // Call the service
    ASSERT_NO_FATAL_FAILURE(service->addReading(Reading{"T", std::string{"TestValue"}}));
    if (!called)
        Await();
    EXPECT_TRUE(called);
}

TEST_F(WolkSingleTests, AddReadingMultipleReadings)
{
    // Set up the DataService to be called
    std::atomic_bool called{false};
    EXPECT_CALL(GetDataServiceReference(), addReadings(device.getKey(), A<const std::vector<Reading>&>()))
      .WillOnce([&](const std::string&, const std::vector<Reading>&) {
          called = true;
          Notify();
      });

    // Call the service
    ASSERT_NO_FATAL_FAILURE(service->addReadings({Reading{"T", std::string{"TestValue"}}}));
    if (!called)
        Await();
    EXPECT_TRUE(called);
}

TEST_F(WolkSingleTests, AddFeed)
{
    // Set up the DataService to be called
    std::atomic_bool called{false};
    EXPECT_CALL(GetDataServiceReference(), registerFeed(device.getKey(), _))
      .WillOnce([&](const std::string&, const Feed&) {
          called = true;
          Notify();
      });

    // Call the service
    ASSERT_NO_FATAL_FAILURE(service->registerFeed(Feed{"TestFeed", "TF", FeedType::IN_OUT, "NUMERIC"}));
    if (!called)
        Await();
    EXPECT_TRUE(called);
}

TEST_F(WolkSingleTests, AddFeeds)
{
    // Set up the DataService to be called
    std::atomic_bool called{false};
    EXPECT_CALL(GetDataServiceReference(), registerFeeds(device.getKey(), _))
      .WillOnce([&](const std::string&, const std::vector<Feed>&) {
          called = true;
          Notify();
      });

    // Call the service
    ASSERT_NO_FATAL_FAILURE(service->registerFeeds({Feed{"TestFeed", "TF", FeedType::IN_OUT, "NUMERIC"}}));
    if (!called)
        Await();
    EXPECT_TRUE(called);
}

TEST_F(WolkSingleTests, RemoveFeed)
{
    // Set up the DataService to be called
    std::atomic_bool called{false};
    EXPECT_CALL(GetDataServiceReference(), removeFeed(device.getKey(), _))
      .WillOnce([&](const std::string&, const std::string&) {
          called = true;
          Notify();
      });

    // Call the service
    ASSERT_NO_FATAL_FAILURE(service->removeFeed("TestFeed"));
    if (!called)
        Await();
    EXPECT_TRUE(called);
}

TEST_F(WolkSingleTests, RemoveFeeds)
{
    // Set up the DataService to be called
    std::atomic_bool called{false};
    EXPECT_CALL(GetDataServiceReference(), removeFeeds(device.getKey(), _))
      .WillOnce([&](const std::string&, const std::vector<std::string>&) {
          called = true;
          Notify();
      });

    // Call the service
    ASSERT_NO_FATAL_FAILURE(service->removeFeeds({"TestFeed"}));
    if (!called)
        Await();
    EXPECT_TRUE(called);
}

TEST_F(WolkSingleTests, PullFeedValues)
{
    // Set up the DataService to be called
    std::atomic_bool called{false};
    EXPECT_CALL(GetDataServiceReference(), pullFeedValues(device.getKey())).WillOnce([&](const std::string&) {
        called = true;
        Notify();
    });

    // Call the service
    ASSERT_NO_FATAL_FAILURE(service->pullFeedValues());
    if (!called)
        Await();
    EXPECT_TRUE(called);
}

TEST_F(WolkSingleTests, PullParameters)
{
    // Set up the DataService to be called
    std::atomic_bool called{false};
    EXPECT_CALL(GetDataServiceReference(), pullParameters(device.getKey())).WillOnce([&](const std::string&) {
        called = true;
        Notify();
    });

    // Call the service
    ASSERT_NO_FATAL_FAILURE(service->pullParameters());
    if (!called)
        Await();
    EXPECT_TRUE(called);
}

TEST_F(WolkSingleTests, SynchronizeParameters)
{
    // Set up the DataService to be called
    std::atomic_bool called{false};
    EXPECT_CALL(GetDataServiceReference(), synchronizeParameters(device.getKey(), _, _))
      .WillOnce(
        [&](const std::string&, const std::vector<ParameterName>&, std::function<void(std::vector<Parameter>)>) {
            called = true;
            Notify();
            return true;
        });

    // Call the service
    ASSERT_NO_FATAL_FAILURE(service->synchronizeParameters({}, {}));
    if (!called)
        Await();
    EXPECT_TRUE(called);
}

TEST_F(WolkSingleTests, ObtainDetails)
{
    // Set up the DataService to be called
    std::atomic_bool called{false};
    EXPECT_CALL(GetDataServiceReference(), detailsSynchronizationAsync(device.getKey(), _))
      .WillOnce(
        [&](const std::string&, const std::function<void(std::vector<std::string>, std::vector<std::string>)>&) {
            called = true;
            Notify();
            return true;
        });

    // Call the service
    ASSERT_NO_FATAL_FAILURE(service->obtainDetails({}));
    if (!called)
        Await();
    EXPECT_TRUE(called);
}

TEST_F(WolkSingleTests, AddAttribute)
{
    // Set up the DataService to be called
    std::atomic_bool called{false};
    EXPECT_CALL(GetDataServiceReference(), addAttribute(device.getKey(), _))
      .WillOnce([&](const std::string&, const Attribute&) {
          called = true;
          Notify();
      });

    // Call the service
    ASSERT_NO_FATAL_FAILURE(service->addAttribute(Attribute{"TestAttribute", DataType::STRING, "TestValue"}));
    if (!called)
        Await();
    EXPECT_TRUE(called);
}

TEST_F(WolkSingleTests, UpdateParameter)
{
    // Set up the DataService to be called
    std::atomic_bool called{false};
    EXPECT_CALL(GetDataServiceReference(), updateParameter(device.getKey(), _))
      .WillOnce([&](const std::string&, const Parameter&) {
          called = true;
          Notify();
      });

    // Call the service
    ASSERT_NO_FATAL_FAILURE(service->updateParameter(Parameter{ParameterName::EXTERNAL_ID, "TestValue"}));
    if (!called)
        Await();
    EXPECT_TRUE(called);
}

<<<<<<< HEAD
TEST_F(WolkSingleTests, ObtainChildrenNoService)
{
    service->m_registrationService = nullptr;
    ASSERT_NO_FATAL_FAILURE(service->obtainChildren({}));
}

TEST_F(WolkSingleTests, ObtainChildren)
{
    EXPECT_CALL(GetRegistrationServiceReference(), obtainChildrenAsync).Times(1);
    ASSERT_NO_FATAL_FAILURE(service->obtainChildren({}));
}

TEST_F(WolkSingleTests, AwaitErrorNoService)
{
    service->m_errorService = nullptr;
    ASSERT_NO_FATAL_FAILURE(service->awaitError());
}

TEST_F(WolkSingleTests, AwaitError)
{
    EXPECT_CALL(GetErrorServiceReference(), obtainOrAwaitMessageForDevice).Times(1);
    ASSERT_NO_FATAL_FAILURE(service->awaitError());
}

=======
>>>>>>> 0d2ea974
TEST_F(WolkSingleTests, NotifyConnectedFileManagement)
{
    auto fileManagementService = std::unique_ptr<FileManagementServiceMock>{new NiceMock<FileManagementServiceMock>{
      *service->m_connectivityService, *service->m_dataService, fileManagementProtocolMock, "./"}};
    EXPECT_CALL(*fileManagementService, reportPresentFiles).Times(1);
    service->m_fileManagementService = std::move(fileManagementService);
    ASSERT_NO_FATAL_FAILURE(service->notifyConnected());
}

TEST_F(WolkSingleTests, NotifyConnectedFirmwareUpdateInstaller)
{
    auto firmwareUpdateService = std::unique_ptr<FirmwareUpdateServiceMock>{new NiceMock<FirmwareUpdateServiceMock>{
      *service->m_connectivityService, *service->m_dataService,
      std::unique_ptr<FirmwareInstallerMock>{new NiceMock<FirmwareInstallerMock>()}, firmwareUpdateProtocolMock}};
    firmwareUpdateService->m_queue.push(std::make_shared<wolkabout::Message>("", ""));
    EXPECT_CALL(GetConnectivityServiceReference(), publish).Times(1);
    service->m_firmwareUpdateService = std::move(firmwareUpdateService);
    ASSERT_NO_FATAL_FAILURE(service->notifyConnected());
}

TEST_F(WolkSingleTests, NotifyConnectedFirmwareUpdateParameterListener)
{
    auto firmwareUpdateService = std::unique_ptr<FirmwareUpdateServiceMock>{new NiceMock<FirmwareUpdateServiceMock>{
      *service->m_connectivityService, *service->m_dataService,
      std::unique_ptr<FirmwareParametersListenerMock>{new NiceMock<FirmwareParametersListenerMock>()},
      firmwareUpdateProtocolMock}};
    EXPECT_CALL(*firmwareUpdateService, obtainParametersAndAnnounce).Times(1);
    service->m_firmwareUpdateService = std::move(firmwareUpdateService);
    ASSERT_NO_FATAL_FAILURE(service->notifyConnected());
}

TEST_F(WolkSingleTests, ConnectionToggles)
{
    std::atomic_bool called;
    ASSERT_NO_FATAL_FAILURE(service->setConnectionStatusListener([&](bool status) {
        called = status;
        Notify();
    }));
    EXPECT_CALL(GetConnectivityServiceReference(), connect).WillOnce(Return(true));
    ASSERT_NO_FATAL_FAILURE(service->connect());
    if (!called)
        Await();
    ASSERT_TRUE(called);
    ASSERT_TRUE(service->isConnected());
    EXPECT_CALL(GetConnectivityServiceReference(), disconnect).Times(1);
    ASSERT_NO_FATAL_FAILURE(service->disconnect());
    if (called)
        Await();
    EXPECT_FALSE(called);
    EXPECT_FALSE(service->isConnected());
}

TEST_F(WolkSingleTests, FeedUpdateHandlerLambda)
{
    std::atomic_bool called{false};
    service->m_feedUpdateHandler.reset();
    service->m_feedUpdateHandlerLambda = [&](const std::string&, const std::map<std::uint64_t, std::vector<Reading>>&) {
        called = true;
        Notify();
    };

    ASSERT_NO_FATAL_FAILURE(service->handleFeedUpdateCommand("", {}));
    if (!called)
        Await();
    EXPECT_TRUE(called);
}

TEST_F(WolkSingleTests, ParameterUpdateHandlerLambda)
{
    std::atomic_bool called{false};
    service->m_parameterHandler.reset();
    service->m_parameterLambda = [&](const std::string&, const std::vector<Parameter>&) {
        called = true;
        Notify();
    };

    ASSERT_NO_FATAL_FAILURE(service->handleParameterCommand("", {}));
    if (!called)
        Await();
    EXPECT_TRUE(called);
}<|MERGE_RESOLUTION|>--- conflicted
+++ resolved
@@ -366,7 +366,6 @@
     EXPECT_TRUE(called);
 }
 
-<<<<<<< HEAD
 TEST_F(WolkSingleTests, ObtainChildrenNoService)
 {
     service->m_registrationService = nullptr;
@@ -379,20 +378,6 @@
     ASSERT_NO_FATAL_FAILURE(service->obtainChildren({}));
 }
 
-TEST_F(WolkSingleTests, AwaitErrorNoService)
-{
-    service->m_errorService = nullptr;
-    ASSERT_NO_FATAL_FAILURE(service->awaitError());
-}
-
-TEST_F(WolkSingleTests, AwaitError)
-{
-    EXPECT_CALL(GetErrorServiceReference(), obtainOrAwaitMessageForDevice).Times(1);
-    ASSERT_NO_FATAL_FAILURE(service->awaitError());
-}
-
-=======
->>>>>>> 0d2ea974
 TEST_F(WolkSingleTests, NotifyConnectedFileManagement)
 {
     auto fileManagementService = std::unique_ptr<FileManagementServiceMock>{new NiceMock<FileManagementServiceMock>{
