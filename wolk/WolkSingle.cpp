/**
 * Copyright 2021 WolkAbout Technology s.r.o.
 *
 * Licensed under the Apache License, Version 2.0 (the "License");
 * you may not use this file except in compliance with the License.
 * You may obtain a copy of the License at
 *
 *      http://www.apache.org/licenses/LICENSE-2.0
 *
 * Unless required by applicable law or agreed to in writing, software
 * distributed under the License is distributed on an "AS IS" BASIS,
 * WITHOUT WARRANTIES OR CONDITIONS OF ANY KIND, either express or implied.
 * See the License for the specific language governing permissions and
 * limitations under the License.
 */

#include "wolk/WolkSingle.h"

#include "wolk/WolkBuilder.h"

namespace wolkabout
{
namespace connect
{
WolkBuilder WolkSingle::newBuilder(Device device)
{
    return WolkBuilder(device);
}

void WolkSingle::addReading(const std::string& reference, std::string value, std::uint64_t rtc)
{
    if (rtc == 0)
    {
        rtc = WolkSingle::currentRtc();
    }

    addToCommandBuffer([=] { m_dataService->addReading(m_device.getKey(), reference, value, rtc); });
}

void WolkSingle::addReading(const std::string& reference, const std::vector<std::string>& values, std::uint64_t rtc)
{
    if (rtc == 0)
    {
        rtc = WolkSingle::currentRtc();
    }

    addToCommandBuffer([=] { m_dataService->addReading(m_device.getKey(), reference, values, rtc); });
}

void WolkSingle::addReading(const Reading& reading)
{
    addToCommandBuffer([this, reading] { m_dataService->addReading(m_device.getKey(), reading); });
}

void WolkSingle::addReadings(const std::vector<Reading>& readings)
{
    addToCommandBuffer([this, readings] { m_dataService->addReadings(m_device.getKey(), readings); });
}

void WolkSingle::pullFeedValues()
{
    addToCommandBuffer([=] { m_dataService->pullFeedValues(m_device.getKey()); });
}

void WolkSingle::pullParameters()
{
    addToCommandBuffer([=] { m_dataService->pullParameters(m_device.getKey()); });
}

void WolkSingle::synchronizeParameters(const std::vector<ParameterName>& parameters,
                                       std::function<void(std::vector<Parameter>)> callback)
{
    addToCommandBuffer([=] { m_dataService->synchronizeParameters(m_device.getKey(), parameters, callback); });
}

void WolkSingle::obtainDetails(std::function<void(std::vector<std::string>, std::vector<std::string>)> callback)
{
    addToCommandBuffer([=] { m_dataService->detailsSynchronizationAsync(m_device.getKey(), callback); });
}

void WolkSingle::registerFeed(const Feed& feed)
{
    addToCommandBuffer([=] { m_dataService->registerFeed(m_device.getKey(), feed); });
}

void WolkSingle::registerFeeds(const std::vector<Feed>& feeds)
{
    addToCommandBuffer([=] { m_dataService->registerFeeds(m_device.getKey(), feeds); });
}

void WolkSingle::removeFeed(const std::string& reference)
{
    addToCommandBuffer([=] { m_dataService->removeFeed(m_device.getKey(), reference); });
}

void WolkSingle::removeFeeds(const std::vector<std::string>& references)
{
    addToCommandBuffer([=] { m_dataService->removeFeeds(m_device.getKey(), references); });
}

void WolkSingle::addAttribute(Attribute attribute)
{
    addToCommandBuffer([=] { m_dataService->addAttribute(m_device.getKey(), attribute); });
}

void WolkSingle::updateParameter(Parameter parameter)
{
    addToCommandBuffer([=] { m_dataService->updateParameter(m_device.getKey(), parameter); });
}

void WolkSingle::obtainChildren(std::function<void(std::vector<std::string>)> callback)
{
    if (m_registrationService == nullptr)
        return;
    m_registrationService->obtainChildrenAsync(m_device.getKey(), callback);
}

<<<<<<< HEAD
std::unique_ptr<ErrorMessage> WolkSingle::awaitError(std::chrono::milliseconds timeout)
{
    if (m_errorService == nullptr)
        return nullptr;
    return m_errorService->obtainOrAwaitMessageForDevice(m_device.getKey(), timeout);
}

WolkInterfaceType WolkSingle::getType()
=======
WolkInterfaceType WolkSingle::getType() const
>>>>>>> 0d2ea974
{
    return WolkInterfaceType::SingleDevice;
}

WolkSingle::WolkSingle(Device device) : m_device(std::move(device)) {}

void WolkSingle::notifyConnected()
{
    WolkInterface::notifyConnected();

    if (m_fileManagementService != nullptr)
    {
        m_fileManagementService->reportPresentFiles(m_device.getKey());
    }

    if (m_firmwareUpdateService != nullptr)
    {
        if (m_firmwareUpdateService->isInstaller())
        {
            // Publish everything from the queue
            while (!m_firmwareUpdateService->getQueue().empty())
            {
                // Get the message
                auto message = m_firmwareUpdateService->getQueue().front();
                m_connectivityService->publish(message);
                m_firmwareUpdateService->getQueue().pop();
            }
        }
        else if (m_firmwareUpdateService->isParameterListener())
        {
            m_firmwareUpdateService->obtainParametersAndAnnounce(m_device.getKey());
        }
    }
}
}    // namespace connect
}    // namespace wolkabout<|MERGE_RESOLUTION|>--- conflicted
+++ resolved
@@ -115,18 +115,7 @@
     m_registrationService->obtainChildrenAsync(m_device.getKey(), callback);
 }
 
-<<<<<<< HEAD
-std::unique_ptr<ErrorMessage> WolkSingle::awaitError(std::chrono::milliseconds timeout)
-{
-    if (m_errorService == nullptr)
-        return nullptr;
-    return m_errorService->obtainOrAwaitMessageForDevice(m_device.getKey(), timeout);
-}
-
-WolkInterfaceType WolkSingle::getType()
-=======
 WolkInterfaceType WolkSingle::getType() const
->>>>>>> 0d2ea974
 {
     return WolkInterfaceType::SingleDevice;
 }
