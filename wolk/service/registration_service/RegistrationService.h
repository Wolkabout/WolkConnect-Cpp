/**
 * Copyright 2021 Wolkabout s.r.o.
 *
 * Licensed under the Apache License, Version 2.0 (the "License");
 * you may not use this file except in compliance with the License.
 * You may obtain a copy of the License at
 *
 *      http://www.apache.org/licenses/LICENSE-2.0
 *
 * Unless required by applicable law or agreed to in writing, software
 * distributed under the License is distributed on an "AS IS" BASIS,
 * WITHOUT WARRANTIES OR CONDITIONS OF ANY KIND, either express or implied.
 * See the License for the specific language governing permissions and
 * limitations under the License.
 */

#ifndef WOLKABOUTCONNECTOR_REGISTRATIONSERVICE_H
#define WOLKABOUTCONNECTOR_REGISTRATIONSERVICE_H

#include "core/MessageListener.h"
#include "core/Types.h"
#include "core/connectivity/ConnectivityService.h"
#include "core/model/Attribute.h"
#include "core/model/Feed.h"
#include "core/protocol/RegistrationProtocol.h"
#include "core/utilities/CommandBuffer.h"
#include "core/utilities/Service.h"
#include "wolk/service/error/ErrorService.h"

#include <unordered_map>

namespace wolkabout
{
namespace connect
{
// This struct is used to group the query information that is used to generate a request towards the platform.
// Based on these, the request will be linked with a response.
struct DeviceQueryData
{
public:
    explicit DeviceQueryData(TimePoint timestampFrom, std::string deviceType = "", std::string externalId = "",
                             std::function<void(const std::vector<RegisteredDeviceInformation>&)> callback = {});

    const TimePoint& getTimestampFrom() const;

    const std::string& getDeviceType() const;

    const std::string& getExternalId() const;

    const std::function<void(const std::vector<RegisteredDeviceInformation>&)>& getCallback() const;

    bool operator==(const DeviceQueryData& rvalue) const;

private:
    TimePoint m_timestampFrom;
    std::string m_deviceType;
    std::string m_externalId;

    // Optionally, the query can have a callback that should be called
    std::function<void(const std::vector<RegisteredDeviceInformation>&)> m_callback;
};

// Define a hash function for the DeviceQueryData.
struct DeviceQueryDataHash
{
public:
    std::size_t operator()(const DeviceQueryData& data) const;
};

// Define a hash function for a vector of strings.
struct StringVectorHash
{
public:
    std::size_t operator()(const std::vector<std::string>& data) const
    {
        auto hash = std::size_t{0};
        for (const auto& entry : data)
            hash ^= std::hash<std::string>()(entry);
        return hash;
    }
};

/**
 * This is the service that is responsible for registering/removing devices, and also obtaining information about
 * devices.
 */
class RegistrationService : public MessageListener, public Service
{
public:
    /**
     * Default parameter constructor.
     *
     * @param protocol The protocol this service will follow.
     * @param connectivityService The connectivity service used to send outgoing messages.
     */
    explicit RegistrationService(RegistrationProtocol& protocol, ConnectivityService& connectivityService);

    /**
     * Overridden constructor. Will stop all running condition variables.
     */
    ~RegistrationService() override;

    /**
     * This is the overridden method from the `utilities::Service` interface.
     * This method will allow the service to function properly.
     */
    void start() override;

    /**
     * This is the overridden method from the `utilities::Service` interface.
     * This method will stop the workings of the service, close all ongoing condition variables.
     */
    void stop() override;

    /**
     * This method is used to send a device registration request.
     *
     * @param deviceKey The key of the device trying to register the devices.
     * @param devices The list of devices that the user would like to register.
     * @param callback The callback which will be invoked with devices that are registered, and ones that are not.
     * @return Whether the `DeviceRegistrationMessage` has been sent out.
     */
    virtual bool registerDevices(
      const std::string& deviceKey, const std::vector<DeviceRegistrationData>& devices,
      std::function<void(const std::vector<std::string>&, const std::vector<std::string>&)> callback);

    /**
     * This method is used to send a device deletion request.
     *
     * @param deviceKey The key of the device trying to delete the devices.
     * @param deviceKeys The list of device keys that should be deleted.
     * @return Whether the `DeviceRemovalMessage` has been sent out.
     */
    virtual bool removeDevices(const std::string& deviceKey, std::vector<std::string> deviceKeys);

    /**
     * This method is used to obtain the list of children of a device. This is the synchronous version of the method
     * that will attempt to await the response.
     *
     * @param deviceKey The key of the device trying to obtain the list of children.
     * @param timeout The maximum wait the method will await the response.
     * @return This list of children obtained. Will be a {@code: nullptr} if unable to obtain children, empty vector if
     * the platform returned no devices, or filled with devices if everything has gone successfully.
     */
    virtual std::shared_ptr<std::vector<std::string>> obtainChildren(const std::string& deviceKey,
                                                                     std::chrono::milliseconds timeout);

    /**
     * This method is used to obtain the list of children of a device. This is the asynchronous version of the method
     * that wil call a callback once a response has been received.
     *
     * @param deviceKey The key of the device trying to obtain the list of children.
     * @param callback The callback that will be invoked once a response has been received.
     * @return Whether the request was successfully sent out. If this is false, that means that the callback will never
     * be called.
     */
    virtual bool obtainChildrenAsync(const std::string& deviceKey,
                                     std::function<void(std::vector<std::string>)> callback);

    /**
     * This method is used to obtain a list of devices. This is the synchronous version of the method that will attempt
     * to await the response.
     *
     * @param deviceKey The key of the device trying to obtain the list of devices.
     * @param timestampFrom The timestamp from which devices will be queried.
     * @param deviceType The type of devices that are queried.
     * @param externalId The external id of a device, if you have such a value to query a single device.
     * @param timeout The maximum wait the method will await the response.
     * @return The list of devices obtained. Will be a {@code: nullptr} if unable to obtain devices, empty vector if the
     * platform returned no devices, or filled with devices if everything has gone successfully.
     */
    virtual std::unique_ptr<std::vector<RegisteredDeviceInformation>> obtainDevices(const std::string& deviceKey,
                                                                                    TimePoint timestampFrom,
                                                                                    std::string deviceType,
                                                                                    std::string externalId,
                                                                                    std::chrono::milliseconds timeout);

    /**
     * This method is used to obtain a list of devices. This is the asynchronous version of the method that will call a
     * callback once a response has been received.
     *
     * @param deviceKey The key of the device trying to obtain the list of devices.
     * @param timestampFrom The timestamp from which devices will be queried.
     * @param deviceType The type of devices that are queried.
     * @param externalId The external id of a device, if you have such a value to query a single device.
     * @param callback The callback that will be invoked once a response has been received.
     * @return Whether the request was successfully sent out. If this is false, that means that the callback will never
     * be called.
     */
    virtual bool obtainDevicesAsync(const std::string& deviceKey, TimePoint timestampFrom, std::string deviceType,
                                    std::string externalId,
                                    std::function<void(const std::vector<RegisteredDeviceInformation>&)> callback);

    /**
     * This method is overridden from the `MessageListener` interface.
     * This is the method that is invoked once a message has arrived for this listener.
     *
     * @param message The message that has been routed to this listener.
     */
    void messageReceived(std::shared_ptr<Message> message) override;

    /**
     * This method is overridden from the `MessageListener` interface.
     * This is the getter for the protocol this listener is using.
     *
     * @return Reference to the protocol this listener is using.
     */
    const Protocol& getProtocol() override;

private:
    /**
     * This is the internal method that is invoked to handle the received `DeviceRegistrationResponseMessage`.
     *
     * @param responseMessage The received `DeviceRegistrationResponseMessage`.
     */
    void handleDeviceRegistrationResponse(std::unique_ptr<DeviceRegistrationResponseMessage> responseMessage);

    /**
     * This is the internal method that is invoked to handle the received `RegisteredDevicesResponseMessage`.
     *
     * @param responseMessage The received `RegisteredDevicesResponseMessage`.
     */
    void handleRegisteredDevicesResponse(std::unique_ptr<RegisteredDevicesResponseMessage> responseMessage);

    // Here we store the actual protocol.
    RegistrationProtocol& m_protocol;

    // We need to use the connectivity service to send out the messages.
    ConnectivityService& m_connectivityService;

<<<<<<< HEAD
    // Make place for the running status
    std::atomic_bool m_running;

    // Make place for the children requests
    std::mutex m_childrenSyncDevicesMutex;
    std::condition_variable m_childrenSyncDevicesCV;
    std::unordered_map<std::string, std::queue<std::function<void(std::vector<std::string>)>>> m_queries;

    // Make place for the device registration responses
    std::mutex m_deviceRegistrationMutex;
    std::unordered_map<std::vector<std::string>,
                       std::function<void(std::vector<std::string>, std::vector<std::string>)>, StringVectorHash>
      m_deviceRegistrationCallbacks;
=======
    // And here we have the reference of the error service.
    ErrorService& m_errorService;
>>>>>>> 0d2ea974

    // Make place for the requests for devices
    std::mutex m_registeredDevicesMutex;
    std::condition_variable m_registeredDevicesCV;
    std::unordered_map<DeviceQueryData, std::unique_ptr<RegisteredDevicesResponseMessage>, DeviceQueryDataHash>
      m_responses;

    // Have a command buffer for calling some callbacks
    CommandBuffer m_commandBuffer;
};
}    // namespace connect
}    // namespace wolkabout

#endif    // WOLKABOUTCONNECTOR_REGISTRATIONSERVICE_H<|MERGE_RESOLUTION|>--- conflicted
+++ resolved
@@ -228,10 +228,6 @@
     // We need to use the connectivity service to send out the messages.
     ConnectivityService& m_connectivityService;
 
-<<<<<<< HEAD
-    // Make place for the running status
-    std::atomic_bool m_running;
-
     // Make place for the children requests
     std::mutex m_childrenSyncDevicesMutex;
     std::condition_variable m_childrenSyncDevicesCV;
@@ -242,10 +238,6 @@
     std::unordered_map<std::vector<std::string>,
                        std::function<void(std::vector<std::string>, std::vector<std::string>)>, StringVectorHash>
       m_deviceRegistrationCallbacks;
-=======
-    // And here we have the reference of the error service.
-    ErrorService& m_errorService;
->>>>>>> 0d2ea974
 
     // Make place for the requests for devices
     std::mutex m_registeredDevicesMutex;
