/**
 * Copyright 2021 Wolkabout s.r.o.
 *
 * Licensed under the Apache License, Version 2.0 (the "License");
 * you may not use this file except in compliance with the License.
 * You may obtain a copy of the License at
 *
 *      http://www.apache.org/licenses/LICENSE-2.0
 *
 * Unless required by applicable law or agreed to in writing, software
 * distributed under the License is distributed on an "AS IS" BASIS,
 * WITHOUT WARRANTIES OR CONDITIONS OF ANY KIND, either express or implied .
 * See the License for the specific language governing permissions and
 * limitations under the License.
 */

#include "wolk/service/registration_service/RegistrationService.h"

#include "core/utilities/Logger.h"

#include <algorithm>

namespace wolkabout
{
namespace connect
{
<<<<<<< HEAD
RegistrationService::RegistrationService(RegistrationProtocol& protocol, ConnectivityService& connectivityService)
: m_protocol(protocol), m_connectivityService(connectivityService), m_running(false)
=======
DeviceQueryData::DeviceQueryData(TimePoint timestampFrom, std::string deviceType, std::string externalId,
                                 std::function<void(const std::vector<RegisteredDeviceInformation>&)> callback)
: m_timestampFrom(std::move(std::chrono::duration_cast<std::chrono::milliseconds>(timestampFrom.time_since_epoch())))
, m_deviceType(std::move(deviceType))
, m_externalId(std::move(externalId))
, m_callback(std::move(callback))
{
}

const TimePoint& DeviceQueryData::getTimestampFrom() const
{
    return m_timestampFrom;
}

const std::string& DeviceQueryData::getDeviceType() const
{
    return m_deviceType;
}

const std::string& DeviceQueryData::getExternalId() const
{
    return m_externalId;
}

const std::function<void(const std::vector<RegisteredDeviceInformation>&)>& DeviceQueryData::getCallback() const
{
    return m_callback;
}

bool DeviceQueryData::operator==(const DeviceQueryData& rvalue) const
{
    return m_timestampFrom == rvalue.m_timestampFrom && m_deviceType == rvalue.m_deviceType &&
           m_externalId == rvalue.m_externalId;
}

std::size_t DeviceQueryDataHash::operator()(const DeviceQueryData& data) const
{
    auto timestamp =
      std::hash<std::uint64_t>{}(static_cast<std::uint64_t>(data.getTimestampFrom().time_since_epoch().count()));
    auto deviceType = std::hash<std::string>{}(data.getDeviceType());
    auto externalId = std::hash<std::string>{}(data.getExternalId());
    return timestamp ^ (deviceType << 1) ^ (externalId << 2);
}

RegistrationService::RegistrationService(RegistrationProtocol& protocol, ConnectivityService& connectivityService,
                                         ErrorService& errorService)
: m_protocol(protocol), m_connectivityService(connectivityService), m_errorService(errorService)
>>>>>>> 0d2ea974
{
}

RegistrationService::~RegistrationService()
{
    stop();
}

void RegistrationService::start() {}

void RegistrationService::stop()
{
<<<<<<< HEAD
    m_running = false;
    m_registeredDevicesCV.notify_all();
    m_childrenSyncDevicesCV.notify_all();
=======
    m_conditionVariable.notify_all();
>>>>>>> 0d2ea974
}

bool RegistrationService::registerDevices(
  const std::string& deviceKey, const std::vector<DeviceRegistrationData>& devices,
  std::function<void(const std::vector<std::string>&, const std::vector<std::string>&)> callback)
{
    LOG(TRACE) << METHOD_INFO;
    const auto errorPrefix = "Failed to register devices";

<<<<<<< HEAD
    // Check if the service is toggled on
    if (!m_running)
    {
        LOG(ERROR) << errorPrefix << " -> The service is not running.";
        return false;
    }

    // Check that there's devices in the vector and that their names are not empty
=======
    // Check that there's devices in the vector
>>>>>>> 0d2ea974
    if (devices.empty())
    {
        LOG(ERROR) << errorPrefix << " -> The list of devices is empty.";
        return false;
    }
    auto deviceNames = std::vector<std::string>{};
    for (const auto& device : devices)
    {
        if (device.key.empty())
        {
            LOG(ERROR) << errorPrefix << " -> One of the devices has an empty name.";
            return false;
        }
        deviceNames.emplace_back(device.key);
    }
    std::sort_heap(deviceNames.begin(), deviceNames.end());

    // Make the message that will be sent out
    const auto message =
      std::shared_ptr<Message>{m_protocol.makeOutboundMessage(deviceKey, DeviceRegistrationMessage{devices})};
    if (message == nullptr)
    {
        const auto errorMessage = "Failed to generate the outgoing message.";
        LOG(ERROR) << errorPrefix << " -> " << errorMessage;
        return false;
    }

    // Send the message out
    if (!m_connectivityService.publish(message))
    {
        const auto errorMessage = "Failed to send the outgoing message.";
        LOG(ERROR) << errorPrefix << " -> " << errorMessage;
        return false;
    }

<<<<<<< HEAD
    // Emplace the callback in the map
    {
        std::lock_guard<std::mutex> lock{m_deviceRegistrationMutex};
        m_deviceRegistrationCallbacks.emplace(deviceNames, std::move(callback));
    }
    return true;
=======
    // Now wait for a response message
    if (m_errorService.awaitMessage(deviceKey, timeout))
        return m_errorService.obtainLastMessageForDevice(deviceKey);
    return nullptr;
>>>>>>> 0d2ea974
}

bool RegistrationService::removeDevices(const std::string& deviceKey, std::vector<std::string> deviceKeys)
{
    LOG(TRACE) << METHOD_INFO;
    const auto errorPrefix = "Failed to remove a device";

<<<<<<< HEAD
    // Check if the service is toggled on
    if (!m_running)
    {
        const auto errorMessage = "The service is not running.";
        LOG(ERROR) << errorPrefix << " -> " << errorMessage;
        return false;
    }

=======
>>>>>>> 0d2ea974
    // Make the message that will be sent out
    const auto message =
      std::shared_ptr<Message>{m_protocol.makeOutboundMessage(deviceKey, DeviceRemovalMessage{deviceKeys})};
    if (message == nullptr)
    {
        const auto errorMessage = "Failed to generate the outgoing message.";
        LOG(ERROR) << errorPrefix << " -> " << errorMessage;
        return false;
    }

    // Send the message out
    if (!m_connectivityService.publish(message))
    {
        const auto errorMessage = "Failed to send the outgoing message.";
        LOG(ERROR) << errorPrefix << " -> " << errorMessage;
        return false;
    }
    return true;
}

std::shared_ptr<std::vector<std::string>> RegistrationService::obtainChildren(const std::string& deviceKey,
                                                                              std::chrono::milliseconds timeout)
{
    LOG(TRACE) << METHOD_INFO;
    const auto errorPrefix = "Failed to obtain children";

    // Check if the service is toggled on
    if (!m_running)
    {
        LOG(ERROR) << errorPrefix << " -> The service is not running.";
        return nullptr;
    }

    // Parse the message
    auto message =
      std::shared_ptr<Message>{m_protocol.makeOutboundMessage(deviceKey, ChildrenSynchronizationRequestMessage{})};
    if (message == nullptr)
    {
        LOG(ERROR) << errorPrefix << " -> Failed to generate outgoing `ChildrenSynchronizationRequestMessage`.";
        return nullptr;
    }

    // Lock the mutex for the map, just so the response arrival can't be faster than us putting the query data into the
    // map.
    std::atomic_bool called{false};
    auto list = std::make_shared<std::vector<std::string>>();
    {
        std::lock_guard<std::mutex> lock{m_childrenSyncDevicesMutex};
        // Send out the message
        if (!m_connectivityService.publish(message))
        {
            LOG(ERROR) << errorPrefix << " -> Failed to send the outgoing `ChildrenSynchronizationRequestMessage`.";
            return nullptr;
        }
        if (m_queries.find(deviceKey) == m_queries.cend())
            m_queries.emplace(deviceKey, std::queue<std::function<void(std::vector<std::string>)>>{});
        auto weakList = std::weak_ptr<std::vector<std::string>>{list};
        m_queries[deviceKey].push([this, &called, weakList](const std::vector<std::string>& children) {
            if (auto childrenList = weakList.lock())
            {
                for (const auto& child : children)
                    childrenList->emplace_back(child);
                called = true;
                m_childrenSyncDevicesCV.notify_one();
            }
        });
    }

    // Wait for the condition variable to be invoked
    {
        auto uniqueLock = std::unique_lock<std::mutex>{m_registeredDevicesMutex};
        m_childrenSyncDevicesCV.wait_for(uniqueLock, timeout);
    }
    if (!m_running)
    {
        LOG(ERROR) << errorPrefix << " -> Aborted execution because the service is stopping...";
        return nullptr;
    }
    if (!called)
        return nullptr;
    else
        return list;
}

bool RegistrationService::obtainChildrenAsync(const std::string& deviceKey,
                                              std::function<void(std::vector<std::string>)> callback)
{
    LOG(TRACE) << METHOD_INFO;
    const auto errorPrefix = "Failed to obtain children";

    // Check if the service is toggled on
    if (!m_running)
    {
        LOG(ERROR) << errorPrefix << " -> The service is not running.";
        return false;
    }

    // Check whether the callback is actually set.
    if (!callback)
    {
        LOG(ERROR) << errorPrefix << " -> The user did not set the callback.";
        return false;
    }

    // Parse the message
    auto message =
      std::shared_ptr<Message>{m_protocol.makeOutboundMessage(deviceKey, ChildrenSynchronizationRequestMessage{})};
    if (message == nullptr)
    {
        LOG(ERROR) << errorPrefix << " -> Failed to generate outgoing `ChildrenSynchronizationRequestMessage`.";
        return false;
    }

<<<<<<< HEAD
    // Lock the mutex for the map, just so the response arrival can't be faster than us putting the query data into the
    // map.
    {
        std::lock_guard<std::mutex> lock{m_childrenSyncDevicesMutex};
        // Send out the message
        if (!m_connectivityService.publish(message))
        {
            LOG(ERROR) << errorPrefix << " -> Failed to send the outgoing `ChildrenSynchronizationRequestMessage`.";
            return false;
        }
        if (m_queries.find(deviceKey) == m_queries.cend())
            m_queries.emplace(deviceKey, std::queue<std::function<void(std::vector<std::string>)>>{});
        m_queries[deviceKey].push(callback);
        return true;
    }
=======
    // Now wait for a response message
    if (m_errorService.awaitMessage(deviceKey, timeout))
        return m_errorService.obtainLastMessageForDevice(deviceKey);
    return nullptr;
>>>>>>> 0d2ea974
}

std::unique_ptr<std::vector<RegisteredDeviceInformation>> RegistrationService::obtainDevices(
  const std::string& deviceKey, TimePoint timestampFrom, std::string deviceType, std::string externalId,
  std::chrono::milliseconds timeout)
{
    LOG(TRACE) << METHOD_INFO;
    const auto errorPrefix = "Failed to obtain devices";

    // Parse the message
    const auto query = DeviceQueryData{timestampFrom, deviceType, externalId};
    auto request = RegisteredDevicesRequestMessage{
      std::chrono::duration_cast<std::chrono::milliseconds>(timestampFrom.time_since_epoch()), deviceType, externalId};
    auto message = std::shared_ptr<Message>{m_protocol.makeOutboundMessage(deviceKey, std::move(request))};
    if (message == nullptr)
    {
        LOG(ERROR) << errorPrefix << " -> Failed to generate outgoing `RegisteredDevicesRequest` message.";
        return nullptr;
    }

    // Lock the mutex for the map, just so the response arrival can't be faster than us putting the query data into the
    // map.
    {
        std::lock_guard<std::mutex> lock{m_registeredDevicesMutex};
        // Send out the message
        if (!m_connectivityService.publish(message))
        {
            LOG(ERROR) << errorPrefix << " -> Failed to send the outgoing `RegisteredDevicesRequest` message.";
            return nullptr;
        }
        m_responses.emplace(query, nullptr);
    }

    // Wait for the condition variable to be invoked
    {
        auto uniqueLock = std::unique_lock<std::mutex>{m_registeredDevicesMutex};
        m_registeredDevicesCV.wait_for(uniqueLock, timeout);
    }

    // Check if there's a response in the map for us
    auto response = std::unique_ptr<RegisteredDevicesResponseMessage>{};
    {
        std::lock_guard<std::mutex> lock{m_registeredDevicesMutex};
        // Check if there's a value in the map
        const auto it = m_responses.find(query);
        if (it != m_responses.cend())
        {
            response = std::move(it->second);
            m_responses.erase(it);
        }
    }
    if (response == nullptr)
    {
        LOG(ERROR) << errorPrefix << " -> Received no response message.";
        return nullptr;
    }

    // If there's some data that has been returned, return it.
    auto data = std::unique_ptr<std::vector<RegisteredDeviceInformation>>{new std::vector<RegisteredDeviceInformation>};
    for (const auto& device : response->getMatchingDevices())
        data->emplace_back(device);
    return data;
}

bool RegistrationService::obtainDevicesAsync(
  const std::string& deviceKey, TimePoint timestampFrom, std::string deviceType, std::string externalId,
  std::function<void(const std::vector<RegisteredDeviceInformation>&)> callback)
{
    LOG(TRACE) << METHOD_INFO;
    const auto errorPrefix = "Failed to obtain devices";

    // Check whether the callback is actually set.
    if (!callback)
    {
        LOG(ERROR) << errorPrefix << " -> The user did not set the callback.";
        return false;
    }

    // Create the message and the local query object
    const auto request = RegisteredDevicesRequestMessage{
      std::chrono::duration_cast<std::chrono::milliseconds>(timestampFrom.time_since_epoch()), deviceType, externalId};
    const auto query = DeviceQueryData{timestampFrom, deviceType, externalId, callback};

    // Parse the message
    auto message = std::shared_ptr<Message>{m_protocol.makeOutboundMessage(deviceKey, request)};
    if (message == nullptr)
    {
        LOG(ERROR) << errorPrefix << " -> Failed to generate outgoing `RegisteredDevicesRequest` message.";
        return false;
    }

    // Lock the mutex for the map, just so the response arrival can't be faster than us putting the query data into the
    // map.
    {
        std::lock_guard<std::mutex> lock{m_registeredDevicesMutex};
        // Send out the message
        if (!m_connectivityService.publish(message))
        {
            LOG(ERROR) << errorPrefix << " -> Failed to send the outgoing `RegisteredDevicesRequest` message.";
            return false;
        }
        m_responses.emplace(query, nullptr);
        return true;
    }
}

void RegistrationService::messageReceived(std::shared_ptr<Message> message)
{
    LOG(TRACE) << METHOD_INFO;
    const auto errorPrefix = "Failed to process received message";

    const auto messageType = m_protocol.getMessageType(*message);
    switch (messageType)
    {
    case MessageType::DEVICE_REGISTRATION_RESPONSE:
    {
        auto parsedMessage = m_protocol.parseDeviceRegistrationResponse(message);
        if (parsedMessage == nullptr)
            LOG(ERROR) << errorPrefix << " -> The message could not be parsed.";
        else
            handleDeviceRegistrationResponse(std::move(parsedMessage));
        break;
    }
    case MessageType::REGISTERED_DEVICES_RESPONSE:
    {
        auto parsedMessage = m_protocol.parseRegisteredDevicesResponse(message);
        if (parsedMessage == nullptr)
            LOG(ERROR) << errorPrefix << " -> The message could not be parsed.";
        else
            handleRegisteredDevicesResponse(std::move(parsedMessage));
        break;
    }
    default:
    {
        LOG(ERROR) << errorPrefix << " -> Received message of type this handler can not handle.";
    }
    }
}

const Protocol& RegistrationService::getProtocol()
{
    return m_protocol;
}

void RegistrationService::handleDeviceRegistrationResponse(
  std::unique_ptr<DeviceRegistrationResponseMessage> responseMessage)
{
    // Check nullptr
    if (responseMessage == nullptr)
        return;

    // Take out the device names and find a callback
    auto deviceNames = std::vector<std::string>{};
    std::copy(responseMessage->getSuccess().cbegin(), responseMessage->getSuccess().cend(),
              std::back_inserter(deviceNames));
    std::copy(responseMessage->getFailed().cbegin(), responseMessage->getFailed().cend(),
              std::back_inserter(deviceNames));
    std::sort(deviceNames.begin(), deviceNames.end());

    // Look for callbacks
    {
        std::lock_guard<std::mutex> lock{m_deviceRegistrationMutex};
        const auto it = m_deviceRegistrationCallbacks.find(deviceNames);
        if (it == m_deviceRegistrationCallbacks.cend())
            return;
        const auto callback = std::move(it->second);
        const auto success = responseMessage->getSuccess();
        const auto failed = responseMessage->getFailed();
        m_commandBuffer.pushCommand(
          std::make_shared<std::function<void()>>([callback, success, failed] { callback(success, failed); }));
        m_deviceRegistrationCallbacks.erase(it);
    }
}

void RegistrationService::handleRegisteredDevicesResponse(
  std::unique_ptr<RegisteredDevicesResponseMessage> responseMessage)
{
    // Check nullptr
    if (responseMessage == nullptr)
        return;

    // Make the query object from the message
    auto query = DeviceQueryData{TimePoint(responseMessage->getTimestampFrom()), responseMessage->getDeviceType(),
                                 responseMessage->getExternalId()};
    // And now look whether there's such a query object in the map
    {
        std::lock_guard<std::mutex> lock{m_registeredDevicesMutex};
        const auto it = m_responses.find(query);
        if (it == m_responses.cend())
            return;

        // Check whether there exists a callback.
        if (it->first.getCallback())
        {    // Just invoke the callback
            const auto callback = std::move(it->first.getCallback());
            const auto devices = responseMessage->getMatchingDevices();
            m_commandBuffer.pushCommand(
              std::make_shared<std::function<void()>>([callback, devices]() { callback(devices); }));
        }
        else
        {
            // Place the value in the map
            m_responses[query] = std::move(responseMessage);
        }
    }
    m_registeredDevicesCV.notify_one();
}
}    // namespace connect
}    // namespace wolkabout<|MERGE_RESOLUTION|>--- conflicted
+++ resolved
@@ -24,10 +24,6 @@
 {
 namespace connect
 {
-<<<<<<< HEAD
-RegistrationService::RegistrationService(RegistrationProtocol& protocol, ConnectivityService& connectivityService)
-: m_protocol(protocol), m_connectivityService(connectivityService), m_running(false)
-=======
 DeviceQueryData::DeviceQueryData(TimePoint timestampFrom, std::string deviceType, std::string externalId,
                                  std::function<void(const std::vector<RegisteredDeviceInformation>&)> callback)
 : m_timestampFrom(std::move(std::chrono::duration_cast<std::chrono::milliseconds>(timestampFrom.time_since_epoch())))
@@ -72,10 +68,8 @@
     return timestamp ^ (deviceType << 1) ^ (externalId << 2);
 }
 
-RegistrationService::RegistrationService(RegistrationProtocol& protocol, ConnectivityService& connectivityService,
-                                         ErrorService& errorService)
-: m_protocol(protocol), m_connectivityService(connectivityService), m_errorService(errorService)
->>>>>>> 0d2ea974
+RegistrationService::RegistrationService(RegistrationProtocol& protocol, ConnectivityService& connectivityService)
+: m_protocol(protocol), m_connectivityService(connectivityService)
 {
 }
 
@@ -88,13 +82,8 @@
 
 void RegistrationService::stop()
 {
-<<<<<<< HEAD
-    m_running = false;
     m_registeredDevicesCV.notify_all();
     m_childrenSyncDevicesCV.notify_all();
-=======
-    m_conditionVariable.notify_all();
->>>>>>> 0d2ea974
 }
 
 bool RegistrationService::registerDevices(
@@ -104,18 +93,7 @@
     LOG(TRACE) << METHOD_INFO;
     const auto errorPrefix = "Failed to register devices";
 
-<<<<<<< HEAD
-    // Check if the service is toggled on
-    if (!m_running)
-    {
-        LOG(ERROR) << errorPrefix << " -> The service is not running.";
-        return false;
-    }
-
     // Check that there's devices in the vector and that their names are not empty
-=======
-    // Check that there's devices in the vector
->>>>>>> 0d2ea974
     if (devices.empty())
     {
         LOG(ERROR) << errorPrefix << " -> The list of devices is empty.";
@@ -151,19 +129,12 @@
         return false;
     }
 
-<<<<<<< HEAD
     // Emplace the callback in the map
     {
         std::lock_guard<std::mutex> lock{m_deviceRegistrationMutex};
         m_deviceRegistrationCallbacks.emplace(deviceNames, std::move(callback));
     }
     return true;
-=======
-    // Now wait for a response message
-    if (m_errorService.awaitMessage(deviceKey, timeout))
-        return m_errorService.obtainLastMessageForDevice(deviceKey);
-    return nullptr;
->>>>>>> 0d2ea974
 }
 
 bool RegistrationService::removeDevices(const std::string& deviceKey, std::vector<std::string> deviceKeys)
@@ -171,17 +142,6 @@
     LOG(TRACE) << METHOD_INFO;
     const auto errorPrefix = "Failed to remove a device";
 
-<<<<<<< HEAD
-    // Check if the service is toggled on
-    if (!m_running)
-    {
-        const auto errorMessage = "The service is not running.";
-        LOG(ERROR) << errorPrefix << " -> " << errorMessage;
-        return false;
-    }
-
-=======
->>>>>>> 0d2ea974
     // Make the message that will be sent out
     const auto message =
       std::shared_ptr<Message>{m_protocol.makeOutboundMessage(deviceKey, DeviceRemovalMessage{deviceKeys})};
@@ -207,13 +167,6 @@
 {
     LOG(TRACE) << METHOD_INFO;
     const auto errorPrefix = "Failed to obtain children";
-
-    // Check if the service is toggled on
-    if (!m_running)
-    {
-        LOG(ERROR) << errorPrefix << " -> The service is not running.";
-        return nullptr;
-    }
 
     // Parse the message
     auto message =
@@ -255,11 +208,6 @@
         auto uniqueLock = std::unique_lock<std::mutex>{m_registeredDevicesMutex};
         m_childrenSyncDevicesCV.wait_for(uniqueLock, timeout);
     }
-    if (!m_running)
-    {
-        LOG(ERROR) << errorPrefix << " -> Aborted execution because the service is stopping...";
-        return nullptr;
-    }
     if (!called)
         return nullptr;
     else
@@ -272,13 +220,6 @@
     LOG(TRACE) << METHOD_INFO;
     const auto errorPrefix = "Failed to obtain children";
 
-    // Check if the service is toggled on
-    if (!m_running)
-    {
-        LOG(ERROR) << errorPrefix << " -> The service is not running.";
-        return false;
-    }
-
     // Check whether the callback is actually set.
     if (!callback)
     {
@@ -295,7 +236,6 @@
         return false;
     }
 
-<<<<<<< HEAD
     // Lock the mutex for the map, just so the response arrival can't be faster than us putting the query data into the
     // map.
     {
@@ -311,12 +251,6 @@
         m_queries[deviceKey].push(callback);
         return true;
     }
-=======
-    // Now wait for a response message
-    if (m_errorService.awaitMessage(deviceKey, timeout))
-        return m_errorService.obtainLastMessageForDevice(deviceKey);
-    return nullptr;
->>>>>>> 0d2ea974
 }
 
 std::unique_ptr<std::vector<RegisteredDeviceInformation>> RegistrationService::obtainDevices(
