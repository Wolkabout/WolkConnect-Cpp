/**
 * Copyright 2021 Wolkabout s.r.o.
 *
 * Licensed under the Apache License, Version 2.0 (the "License");
 * you may not use this file except in compliance with the License.
 * You may obtain a copy of the License at
 *
 *      http://www.apache.org/licenses/LICENSE-2.0
 *
 * Unless required by applicable law or agreed to in writing, software
 * distributed under the License is distributed on an "AS IS" BASIS,
 * WITHOUT WARRANTIES OR CONDITIONS OF ANY KIND, either express or implied.
 * See the License for the specific language governing permissions and
 * limitations under the License.
 */

#ifndef WOLKABOUTCONNECTOR_PLATFORMSTATUSSERVICE_H
#define WOLKABOUTCONNECTOR_PLATFORMSTATUSSERVICE_H

#include "core/MessageListener.h"
#include "core/utilities/CommandBuffer.h"
#include "wolk/api/PlatformStatusListener.h"

#include <functional>

namespace wolkabout
{
class PlatformStatusProtocol;

namespace connect
{
/**
 * This is a service that is meant to receive information about platform connection status from the gateway.
 * This data is meant to be propagated further.
 */
class PlatformStatusService : public MessageListener
{
public:
    /**
     * Default constructor for the service that receives a listener object.
     *
     * @param protocol The protocol by which the service will oblige.
     * @param listener The listener object which will receive information.
     */
    PlatformStatusService(PlatformStatusProtocol& protocol, std::shared_ptr<PlatformStatusListener> listener);

    /**
     * This is an overridden method from the `MessageListener` interface.
     * This method is invoked everytime a message for this service arrives.
     *
     * @param message The message that arrived for the service.
     */
    void messageReceived(std::shared_ptr<Message> message) override;

    /**
     * This is an overridden method from the `MessageListener` interface.
     * This method is used to return the protocol that this service uses.
     *
     * @return The protocol reference.
     */
    const Protocol& getProtocol() override;

private:
    // Here we store the protocol given to us when the service was created.
    PlatformStatusProtocol& m_protocol;

    // Here we store the means of transporting the data further.
<<<<<<< HEAD
    std::shared_ptr<PlatformStatusListener> m_listener;
    PlatformStatusCallback m_lambda;
=======
    std::unique_ptr<PlatformStatusListener> m_listener;
>>>>>>> 0d2ea974

    // Here we have the command buffer that will execute external calls.
    CommandBuffer m_commandBuffer;
};
}    // namespace connect
}    // namespace wolkabout

#endif    // WOLKABOUTCONNECTOR_PLATFORMSTATUSSERVICE_H<|MERGE_RESOLUTION|>--- conflicted
+++ resolved
@@ -65,12 +65,7 @@
     PlatformStatusProtocol& m_protocol;
 
     // Here we store the means of transporting the data further.
-<<<<<<< HEAD
     std::shared_ptr<PlatformStatusListener> m_listener;
-    PlatformStatusCallback m_lambda;
-=======
-    std::unique_ptr<PlatformStatusListener> m_listener;
->>>>>>> 0d2ea974
 
     // Here we have the command buffer that will execute external calls.
     CommandBuffer m_commandBuffer;
